name: Release
on:
  push:
    branches:
      - main
      - next
    tags-ignore:
      - '**'
  pull_request:
    branches:
      - '**'
  workflow_dispatch:

jobs:
  test:
    runs-on: ubuntu-20.04
    strategy:
      matrix:
<<<<<<< HEAD
        go: ['1.16', '1.17', '1.18', '1.19', '1.20']
=======
        go: ['1.18', '1.19', '1.20']
>>>>>>> c6820ba8
    name: Go ${{ matrix.go }} test
    steps:
      - uses: actions/checkout@v3
      - name: Setup go
        uses: actions/setup-go@v3
        with:
          go-version: ${{ matrix.go }}
      - run: go test -race -v -coverprofile=profile.cov -coverpkg=./pkg/... ./pkg/...
      - uses: codecov/codecov-action@v3.1.1
        with:
          file: ./profile.cov
          name: codecov-go
  release:
    runs-on: ubuntu-20.04
    needs: [test]
    if: ${{ github.event_name == 'workflow_dispatch' || github.ref == 'refs/heads/main' || github.ref == 'refs/heads/next' }}
    env:
      GITHUB_TOKEN: ${{ secrets.GITHUB_TOKEN }}
    steps:
    - name: Source checkout
      uses: actions/checkout@v3
    - name: Semantic Release
      uses: cycjimmy/semantic-release-action@v3
      with:
        dry_run: false
        semantic_version: 18.0.1
        extra_plugins: |
          @semantic-release/exec@6.0.3<|MERGE_RESOLUTION|>--- conflicted
+++ resolved
@@ -16,11 +16,7 @@
     runs-on: ubuntu-20.04
     strategy:
       matrix:
-<<<<<<< HEAD
-        go: ['1.16', '1.17', '1.18', '1.19', '1.20']
-=======
         go: ['1.18', '1.19', '1.20']
->>>>>>> c6820ba8
     name: Go ${{ matrix.go }} test
     steps:
       - uses: actions/checkout@v3
